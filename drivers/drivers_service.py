--- conflicted
+++ resolved
@@ -1,10 +1,5 @@
-<<<<<<< HEAD
-import logging
-from typing import Dict, Any, Optional, Union
-=======
 mport logging
 from typing import Dict, Any
->>>>>>> 79785550
 
 logger = logging.getLogger(__name__)
 logging.basicConfig(level=logging.INFO)
@@ -13,93 +8,6 @@
 DRIVERS_DB: Dict[int, Dict[str, Any]] = {}
 CURRENT_ID = 1
 
-<<<<<<< HEAD
-# Create a driver class that matches expectations in tests
-class DriverObject:
-    def __init__(self, id: int, name: str, license_number: str, vehicle_info: Dict[str, Any]):
-        self.id = id
-        self.name = name
-        self.license_number = license_number
-        self.vehicle_info = vehicle_info
-
-def _verify_license_number(license_number: str) -> bool:
-    """
-    Verifies the format of the driver's license number.
-
-    :param license_number: The license number to verify.
-    :return: True if the license number is valid, False otherwise.
-    """
-    # For demonstration, ensure the license has at least 5 alphanumeric characters.
-    # In a real-world scenario, implement more complex checks or external validation as needed.
-    return len(license_number) >= 5 and license_number.isalnum()
-
-def create_driver(name: str, license_number: str, vehicle_info: Dict[str, Any]) -> DriverObject:
-    """
-    Persists a new driver record.
-
-    Creates a new driver record with the provided name, license number,
-    and vehicle information.
-
-    :param name: The name of the driver.
-    :param license_number: The driver's license number.
-    :param vehicle_info: Dictionary containing vehicle information.
-    :return: A DriverObject representing the newly created driver.
-    :raises ValueError: If the provided license number is invalid or name is empty.
-    """
-    if not name:
-        raise ValueError("Driver name cannot be empty.")
-    if not license_number:
-        raise ValueError("Invalid license: license number cannot be empty.")
-
-    # Validate license number format
-    if not _verify_license_number(license_number):
-        raise ValueError("Invalid license: license number format is incorrect.")
-
-    global CURRENT_ID
-
-    logger.info("Creating driver entry in the database.")
-    driver_id = CURRENT_ID
-    DRIVERS_DB[driver_id] = {
-        "name": name,
-        "license_number": license_number,
-        "vehicle_info": vehicle_info,
-    }
-    CURRENT_ID += 1
-    logger.info("Driver created successfully with ID %s.", driver_id)
-
-    return DriverObject(driver_id, name, license_number, vehicle_info)
-
-def update_vehicle_details(driver_id: int, vehicle_info: Dict[str, Any]) -> Optional[DriverObject]:
-    """
-    Updates the driver's vehicle data.
-
-    Updates the vehicle information of an existing driver record.
-
-    :param driver_id: The unique identifier of the driver.
-    :param vehicle_info: Dictionary containing vehicle information to update.
-    :return: A DriverObject representing the updated driver, or None if driver not found.
-    """
-    logger.info("Updating vehicle details for driver with ID %s.", driver_id)
-
-    if driver_id not in DRIVERS_DB:
-        logger.error("Driver with ID %s does not exist.", driver_id)
-        return None  # Return None instead of raising an exception
-
-    DRIVERS_DB[driver_id]["vehicle_info"] = vehicle_info
-    logger.info("Vehicle details updated for driver with ID %s.", driver_id)
-    
-    # Return a DriverObject with the updated data
-    driver_data = DRIVERS_DB[driver_id]
-    return DriverObject(
-        id=driver_id,
-        name=driver_data["name"],
-        license_number=driver_data["license_number"],
-        vehicle_info=vehicle_info
-    )
-
-# For testing purposes, expose the Driver class to mimic the models
-Driver = DriverObject
-=======
 class DriverObject:
     """Object representation of a driver."""
     def __init__(self, id: int, name: str, license_number: str, vehicle_info: Dict[str, Any]):
@@ -167,5 +75,4 @@
         driver_data["name"], 
         driver_data["license_number"], 
         driver_data["vehicle_info"]
-    )
->>>>>>> 79785550
+    )